--- conflicted
+++ resolved
@@ -15,13 +15,11 @@
  */
 package org.redisson.misc;
 
-<<<<<<< HEAD
 import java.util.concurrent.CancellationException;
 import java.util.concurrent.CompletableFuture;
 import java.util.concurrent.CompletionException;
-=======
+import java.util.concurrent.ExecutionException;
 import java.lang.reflect.Field;
->>>>>>> 27ade052
 import java.util.concurrent.ExecutionException;
 import java.util.concurrent.TimeUnit;
 import java.util.concurrent.TimeoutException;
@@ -43,14 +41,12 @@
  */
 public class RedissonPromise<T> extends CompletableFuture<T> implements RPromise<T> {
 
-<<<<<<< HEAD
     private volatile boolean uncancellable;
     
     private final int SUCCESS = 1;
     private final int FAILED = 2;
     private final int CANCELED = 3;    
     
-=======
     private static final Field listenersField;
     
     static {
@@ -62,7 +58,6 @@
         }
     }
 
->>>>>>> 27ade052
     private final Promise<T> promise = ImmediateEventExecutor.INSTANCE.newPromise();
     private final AtomicInteger status = new AtomicInteger();
     
@@ -245,11 +240,11 @@
         }
         return false;
     }
-
+    
     @Override
     public boolean hasListeners() {
         try {
-            return listenersField.get(promise) != null;
+            return listenersField.get(promise) != null || getNumberOfDependents() > 0;
         } catch (Exception e) {
             throw new IllegalStateException(e);
         }
