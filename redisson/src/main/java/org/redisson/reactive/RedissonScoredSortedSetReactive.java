--- conflicted
+++ resolved
@@ -15,7 +15,6 @@
  */
 package org.redisson.reactive;
 
-<<<<<<< HEAD
 import java.util.Collection;
 import java.util.List;
 import java.util.Map;
@@ -23,8 +22,6 @@
 import java.util.Set;
 import java.util.concurrent.TimeUnit;
 
-=======
->>>>>>> 3456aa1d
 import org.reactivestreams.Publisher;
 import org.redisson.RedissonScoredSortedSet;
 import org.redisson.api.RFuture;
@@ -34,11 +31,8 @@
 import org.redisson.client.protocol.decoder.ListScanResult;
 import org.redisson.command.CommandReactiveExecutor;
 
-<<<<<<< HEAD
 import reactor.core.publisher.Flux;
 
-=======
->>>>>>> 3456aa1d
 /**
  * 
  * @author Nikita Koksharov
@@ -69,8 +63,8 @@
         return Flux.create(new SetReactiveIterator<V>() {
             @Override
             protected RFuture<ListScanResult<Object>> scanIterator(final RedisClient client, final long nextIterPos) {
-                return ((RedissonScoredSortedSet<V>)instance).scanIteratorAsync(client, nextIterPos, pattern, count);
-            }
+                        return ((RedissonScoredSortedSet<V>)instance).scanIteratorAsync(client, nextIterPos, pattern, count);
+                    }
         });
     }
 
@@ -82,355 +76,6 @@
         return scanIteratorReactive(null, 10);
     }
 
-<<<<<<< HEAD
-    @Override
-    public Publisher<Boolean> containsAll(final Collection<?> c) {
-        return reactive(new Supplier<RFuture<Boolean>>() {
-            @Override
-            public RFuture<Boolean> get() {
-                return instance.containsAllAsync(c);
-            }
-        });
-    }
-
-    @Override
-    public Publisher<Boolean> removeAll(final Collection<?> c) {
-        return reactive(new Supplier<RFuture<Boolean>>() {
-            @Override
-            public RFuture<Boolean> get() {
-                return instance.removeAllAsync(c);
-            }
-        });
-    }
-
-    @Override
-    public Publisher<Boolean> retainAll(final Collection<?> c) {
-        return reactive(new Supplier<RFuture<Boolean>>() {
-            @Override
-            public RFuture<Boolean> get() {
-                return instance.retainAllAsync(c);
-            }
-        });
-    }
-
-    @Override
-    public Publisher<Double> addScore(final V object, final Number value) {
-        return reactive(new Supplier<RFuture<Double>>() {
-            @Override
-            public RFuture<Double> get() {
-                return instance.addScoreAsync(object, value);
-            }
-        });
-    }
-
-    @Override
-    public Publisher<Collection<V>> valueRange(final int startIndex, final int endIndex) {
-        return reactive(new Supplier<RFuture<Collection<V>>>() {
-            @Override
-            public RFuture<Collection<V>> get() {
-                return instance.valueRangeAsync(startIndex, endIndex);
-            }
-        });
-    }
-
-    @Override
-    public Publisher<Collection<ScoredEntry<V>>> entryRange(final int startIndex, final int endIndex) {
-        return reactive(new Supplier<RFuture<Collection<ScoredEntry<V>>>>() {
-            @Override
-            public RFuture<Collection<ScoredEntry<V>>> get() {
-                return instance.entryRangeAsync(startIndex, endIndex);
-            }
-        });
-    }
-
-    @Override
-    public Publisher<Collection<V>> valueRange(final double startScore, final boolean startScoreInclusive, final double endScore, final boolean endScoreInclusive) {
-        return reactive(new Supplier<RFuture<Collection<V>>>() {
-            @Override
-            public RFuture<Collection<V>> get() {
-                return instance.valueRangeAsync(startScore, startScoreInclusive, endScore, endScoreInclusive);
-            }
-        });
-    }
-
-    @Override
-    public Publisher<Collection<ScoredEntry<V>>> entryRange(final double startScore, final boolean startScoreInclusive, final double endScore, final boolean endScoreInclusive) {
-        return reactive(new Supplier<RFuture<Collection<ScoredEntry<V>>>>() {
-            @Override
-            public RFuture<Collection<ScoredEntry<V>>> get() {
-                return instance.entryRangeAsync(startScore, startScoreInclusive, endScore, endScoreInclusive);
-            }
-        });
-    }
-
-    @Override
-    public Publisher<Collection<V>> valueRange(final double startScore, final boolean startScoreInclusive, final double endScore, final boolean endScoreInclusive, final int offset, final int count) {
-        return reactive(new Supplier<RFuture<Collection<V>>>() {
-            @Override
-            public RFuture<Collection<V>> get() {
-                return instance.valueRangeAsync(startScore, startScoreInclusive, endScore, endScoreInclusive, offset, count);
-            }
-        });
-    }
-
-    @Override
-    public Publisher<Collection<ScoredEntry<V>>> entryRange(final double startScore, final boolean startScoreInclusive, final double endScore, final boolean endScoreInclusive, final int offset, final int count) {
-        return reactive(new Supplier<RFuture<Collection<ScoredEntry<V>>>>() {
-            @Override
-            public RFuture<Collection<ScoredEntry<V>>> get() {
-                return instance.entryRangeAsync(startScore, startScoreInclusive, endScore, endScoreInclusive, offset, count);
-            }
-        });
-    }
-
-    @Override
-    public Publisher<Long> count(final double startScore, final boolean startScoreInclusive, final double endScore,
-            final boolean endScoreInclusive) {
-        return reactive(new Supplier<RFuture<Long>>() {
-            @Override
-            public RFuture<Long> get() {
-                return instance.countAsync(startScore, startScoreInclusive, endScore, endScoreInclusive);
-            }
-        });
-    }
-
-    @Override
-    public Publisher<Collection<V>> readAll() {
-        return reactive(new Supplier<RFuture<Collection<V>>>() {
-            @Override
-            public RFuture<Collection<V>> get() {
-                return instance.readAllAsync();
-            }
-        });
-    }
-
-    @Override
-    public Publisher<Integer> intersection(final String... names) {
-        return reactive(new Supplier<RFuture<Integer>>() {
-            @Override
-            public RFuture<Integer> get() {
-                return instance.intersectionAsync(names);
-            }
-        });
-    }
-
-    @Override
-    public Publisher<Integer> intersection(final Aggregate aggregate, final String... names) {
-        return reactive(new Supplier<RFuture<Integer>>() {
-            @Override
-            public RFuture<Integer> get() {
-                return instance.intersectionAsync(aggregate, names);
-            }
-        });
-    }
-
-    @Override
-    public Publisher<Integer> intersection(final Map<String, Double> nameWithWeight) {
-        return reactive(new Supplier<RFuture<Integer>>() {
-            @Override
-            public RFuture<Integer> get() {
-                return instance.intersectionAsync(nameWithWeight);
-            }
-        });
-    }
-
-    @Override
-    public Publisher<Integer> intersection(final Aggregate aggregate, final Map<String, Double> nameWithWeight) {
-        return reactive(new Supplier<RFuture<Integer>>() {
-            @Override
-            public RFuture<Integer> get() {
-                return instance.intersectionAsync(aggregate, nameWithWeight);
-            }
-        });
-    }
-
-    @Override
-    public Publisher<Integer> union(final String... names) {
-        return reactive(new Supplier<RFuture<Integer>>() {
-            @Override
-            public RFuture<Integer> get() {
-                return instance.unionAsync(names);
-            }
-        });
-    }
-
-    @Override
-    public Publisher<Integer> union(final Aggregate aggregate, final String... names) {
-        return reactive(new Supplier<RFuture<Integer>>() {
-            @Override
-            public RFuture<Integer> get() {
-                return instance.unionAsync(aggregate, names);
-            }
-        });
-    }
-
-    @Override
-    public Publisher<Integer> union(final Map<String, Double> nameWithWeight) {
-        return reactive(new Supplier<RFuture<Integer>>() {
-            @Override
-            public RFuture<Integer> get() {
-                return instance.unionAsync(nameWithWeight);
-            }
-        });
-    }
-
-    @Override
-    public Publisher<Integer> union(final Aggregate aggregate, final Map<String, Double> nameWithWeight) {
-        return reactive(new Supplier<RFuture<Integer>>() {
-            @Override
-            public RFuture<Integer> get() {
-                return instance.unionAsync(aggregate, nameWithWeight);
-            }
-        });
-    }
-
-    @Override
-    public Publisher<Collection<V>> valueRangeReversed(final int startIndex, final int endIndex) {
-        return reactive(new Supplier<RFuture<Collection<V>>>() {
-            @Override
-            public RFuture<Collection<V>> get() {
-                return instance.valueRangeReversedAsync(startIndex, endIndex);
-            }
-        });
-    }
-
-    @Override
-    public Publisher<Collection<V>> valueRangeReversed(final double startScore, final boolean startScoreInclusive, final double endScore,
-            final boolean endScoreInclusive) {
-        return reactive(new Supplier<RFuture<Collection<V>>>() {
-            @Override
-            public RFuture<Collection<V>> get() {
-                return instance.valueRangeReversedAsync(startScore, startScoreInclusive, endScore, endScoreInclusive);
-            }
-        });
-    }
-
-    @Override
-    public Publisher<Collection<V>> valueRangeReversed(final double startScore, final boolean startScoreInclusive, final double endScore,
-            final boolean endScoreInclusive, final int offset, final int count) {
-        return reactive(new Supplier<RFuture<Collection<V>>>() {
-            @Override
-            public RFuture<Collection<V>> get() {
-                return instance.valueRangeReversedAsync(startScore, startScoreInclusive, endScore, endScoreInclusive, offset, count);
-            }
-        });
-    }
-
-    @Override
-    public Publisher<Collection<ScoredEntry<V>>> entryRangeReversed(final int startIndex, final int endIndex) {
-        return reactive(new Supplier<RFuture<Collection<ScoredEntry<V>>>>() {
-            @Override
-            public RFuture<Collection<ScoredEntry<V>>> get() {
-                return instance.entryRangeReversedAsync(startIndex, endIndex);
-            }
-        });
-    }
-
-    @Override
-    public Publisher<Collection<ScoredEntry<V>>> entryRangeReversed(final double startScore, final boolean startScoreInclusive,
-            final double endScore, final boolean endScoreInclusive) {
-        return reactive(new Supplier<RFuture<Collection<ScoredEntry<V>>>>() {
-            @Override
-            public RFuture<Collection<ScoredEntry<V>>> get() {
-                return instance.entryRangeReversedAsync(startScore, startScoreInclusive, endScore, endScoreInclusive);
-            }
-        });
-    }
-
-    @Override
-    public Publisher<Collection<ScoredEntry<V>>> entryRangeReversed(final double startScore, final boolean startScoreInclusive,
-            final double endScore, final boolean endScoreInclusive, final int offset, final int count) {
-        return reactive(new Supplier<RFuture<Collection<ScoredEntry<V>>>>() {
-            @Override
-            public RFuture<Collection<ScoredEntry<V>>> get() {
-                return instance.entryRangeReversedAsync(startScore, startScoreInclusive, endScore, endScoreInclusive, offset, count);
-            }
-        });
-    }
-
-    @Override
-    public Publisher<V> pollLastFromAny(final long timeout, final TimeUnit unit, final String... queueNames) {
-        return reactive(new Supplier<RFuture<V>>() {
-            @Override
-            public RFuture<V> get() {
-                return instance.pollLastFromAnyAsync(timeout, unit, queueNames);
-}
-        });
-    }
-
-    @Override
-    public Publisher<V> pollFirstFromAny(final long timeout, final TimeUnit unit, final String... queueNames) {
-        return reactive(new Supplier<RFuture<V>>() {
-            @Override
-            public RFuture<V> get() {
-                return instance.pollFirstFromAnyAsync(timeout, unit, queueNames);
-            }
-        });
-    }
-
-    @Override
-    public Publisher<V> pollFirst(final long timeout, final TimeUnit unit) {
-        return reactive(new Supplier<RFuture<V>>() {
-            @Override
-            public RFuture<V> get() {
-                return instance.pollFirstAsync(timeout, unit);
-            }
-        });
-    }
-
-    @Override
-    public Publisher<V> pollLast(final long timeout, final TimeUnit unit) {
-        return reactive(new Supplier<RFuture<V>>() {
-            @Override
-            public RFuture<V> get() {
-                return instance.pollLastAsync(timeout, unit);
-            }
-        });
-    }
-
-    @Override
-    public Publisher<Collection<V>> pollFirst(final int count) {
-        return reactive(new Supplier<RFuture<Collection<V>>>() {
-            @Override
-            public RFuture<Collection<V>> get() {
-                return instance.pollFirstAsync(count);
-            }
-        });
-    }
-
-    @Override
-    public Publisher<Collection<V>> pollLast(final int count) {
-        return reactive(new Supplier<RFuture<Collection<V>>>() {
-            @Override
-            public RFuture<Collection<V>> get() {
-                return instance.pollLastAsync(count);
-            }
-        });
-    }
-
-    @Override
-    public Publisher<Double> firstScore() {
-        return reactive(new Supplier<RFuture<Double>>() {
-            @Override
-            public RFuture<Double> get() {
-                return instance.firstScoreAsync();
-            }
-        });
-    }
-
-    @Override
-    public Publisher<Double> lastScore() {
-        return reactive(new Supplier<RFuture<Double>>() {
-            @Override
-            public RFuture<Double> get() {
-                return instance.lastScoreAsync();
-            }
-        });
-    }
-
-    @Override
-=======
->>>>>>> 3456aa1d
     public Publisher<V> iterator(String pattern) {
         return scanIteratorReactive(pattern, 10);
     }
@@ -443,4 +88,4 @@
         return scanIteratorReactive(pattern, count);
     }
 
-}+            }