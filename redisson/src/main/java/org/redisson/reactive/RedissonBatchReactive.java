/**
 * Copyright 2018 Nikita Koksharov
 *
 * Licensed under the Apache License, Version 2.0 (the "License");
 * you may not use this file except in compliance with the License.
 * You may obtain a copy of the License at
 *
 *    http://www.apache.org/licenses/LICENSE-2.0
 *
 * Unless required by applicable law or agreed to in writing, software
 * distributed under the License is distributed on an "AS IS" BASIS,
 * WITHOUT WARRANTIES OR CONDITIONS OF ANY KIND, either express or implied.
 * See the License for the specific language governing permissions and
 * limitations under the License.
 */
package org.redisson.reactive;

import java.util.concurrent.TimeUnit;
import java.util.function.Supplier;

import org.reactivestreams.Publisher;
import org.redisson.api.BatchOptions;
import org.redisson.api.BatchResult;
import org.redisson.api.RAtomicLongReactive;
import org.redisson.api.RBatchReactive;
import org.redisson.api.RBitSetReactive;
import org.redisson.api.RBlockingQueueReactive;
import org.redisson.api.RBucketReactive;
import org.redisson.api.RDequeReactive;
import org.redisson.api.RFuture;
import org.redisson.api.RHyperLogLogReactive;
import org.redisson.api.RKeysReactive;
import org.redisson.api.RLexSortedSetReactive;
import org.redisson.api.RListReactive;
import org.redisson.api.RMapCacheReactive;
import org.redisson.api.RMapReactive;
import org.redisson.api.RQueueReactive;
import org.redisson.api.RScoredSortedSetReactive;
import org.redisson.api.RScriptReactive;
import org.redisson.api.RSetCacheReactive;
import org.redisson.api.RSetReactive;
import org.redisson.api.RTopicReactive;
import org.redisson.api.RedissonReactiveClient;
import org.redisson.client.codec.Codec;
import org.redisson.command.CommandReactiveBatchService;
import org.redisson.command.CommandReactiveService;
import org.redisson.connection.ConnectionManager;
import org.redisson.eviction.EvictionScheduler;

/**
 * 
 * @author Nikita Koksharov
 *
 */
public class RedissonBatchReactive implements RBatchReactive {

    private final EvictionScheduler evictionScheduler;
    private final CommandReactiveBatchService executorService;
<<<<<<< HEAD
    private final CommandReactiveService commandExecutor;

    private long timeout;
    private int retryAttempts;
    private long retryInterval;

    private int syncSlaves;
    private long syncTimeout;
    private boolean skipResult;
    private boolean atomic;
    
    public RedissonBatchReactive(EvictionScheduler evictionScheduler, ConnectionManager connectionManager, CommandReactiveService commandExecutor) {
        this.evictionScheduler = evictionScheduler;
        this.executorService = new CommandReactiveBatchService(connectionManager);
        this.commandExecutor = commandExecutor;
=======
    private final BatchOptions options;
    
    public RedissonBatchReactive(EvictionScheduler evictionScheduler, ConnectionManager connectionManager, BatchOptions options) {
        this.evictionScheduler = evictionScheduler;
        this.executorService = new CommandReactiveBatchService(connectionManager);
        this.options = options;
>>>>>>> 3fd1015f
    }

    @Override
    public <V> RBucketReactive<V> getBucket(String name) {
        return new RedissonBucketReactive<V>(executorService, name);
    }

    @Override
    public <V> RBucketReactive<V> getBucket(String name, Codec codec) {
        return new RedissonBucketReactive<V>(codec, executorService, name);
    }

    @Override
    public <V> RHyperLogLogReactive<V> getHyperLogLog(String name) {
        return new RedissonHyperLogLogReactive<V>(executorService, name);
    }

    @Override
    public <V> RHyperLogLogReactive<V> getHyperLogLog(String name, Codec codec) {
        return new RedissonHyperLogLogReactive<V>(codec, executorService, name);
    }

    @Override
    public <V> RListReactive<V> getList(String name) {
        return new RedissonListReactive<V>(executorService, name);
    }

    @Override
    public <V> RListReactive<V> getList(String name, Codec codec) {
        return new RedissonListReactive<V>(codec, executorService, name);
    }

    @Override
    public <K, V> RMapReactive<K, V> getMap(String name) {
        return new RedissonMapReactive<K, V>(executorService, name, null);
    }

    @Override
    public <K, V> RMapReactive<K, V> getMap(String name, Codec codec) {
        return new RedissonMapReactive<K, V>(codec, executorService, name, null);
    }

    @Override
    public <K, V> RMapCacheReactive<K, V> getMapCache(String name, Codec codec) {
        return new RedissonMapCacheReactive<K, V>(evictionScheduler, codec, executorService, name, null);
    }

    @Override
    public <K, V> RMapCacheReactive<K, V> getMapCache(String name) {
        return new RedissonMapCacheReactive<K, V>(evictionScheduler, executorService, name, null);
    }

    @Override
    public <V> RSetReactive<V> getSet(String name) {
        return new RedissonSetReactive<V>(executorService, name);
    }

    @Override
    public <V> RSetReactive<V> getSet(String name, Codec codec) {
        return new RedissonSetReactive<V>(codec, executorService, name);
    }

    @Override
    public <M> RTopicReactive<M> getTopic(String name) {
        return new RedissonTopicReactive<M>(executorService, name);
    }

    @Override
    public <M> RTopicReactive<M> getTopic(String name, Codec codec) {
        return new RedissonTopicReactive<M>(codec, executorService, name);
    }

    @Override
    public <V> RQueueReactive<V> getQueue(String name) {
        return new RedissonQueueReactive<V>(executorService, name);
    }

    @Override
    public <V> RQueueReactive<V> getQueue(String name, Codec codec) {
        return new RedissonQueueReactive<V>(codec, executorService, name);
    }

    @Override
    public <V> RBlockingQueueReactive<V> getBlockingQueue(String name) {
        return new RedissonBlockingQueueReactive<V>(executorService, name);
    }

    @Override
    public <V> RBlockingQueueReactive<V> getBlockingQueue(String name, Codec codec) {
        return new RedissonBlockingQueueReactive<V>(codec, executorService, name);
    }

    @Override
    public <V> RDequeReactive<V> getDequeReactive(String name) {
        return new RedissonDequeReactive<V>(executorService, name);
    }

    @Override
    public <V> RDequeReactive<V> getDequeReactive(String name, Codec codec) {
        return new RedissonDequeReactive<V>(codec, executorService, name);
    }

    @Override
    public RAtomicLongReactive getAtomicLongReactive(String name) {
        return new RedissonAtomicLongReactive(executorService, name);
    }

    @Override
    public <V> RSetCacheReactive<V> getSetCache(String name) {
        return new RedissonSetCacheReactive<V>(evictionScheduler, executorService, name);
    }

    @Override
    public <V> RSetCacheReactive<V> getSetCache(String name, Codec codec) {
        return new RedissonSetCacheReactive<V>(codec, evictionScheduler, executorService, name);
    }

    @Override
    public <V> RScoredSortedSetReactive<V> getScoredSortedSet(String name) {
        return new RedissonScoredSortedSetReactive<V>(executorService, name);
    }

    @Override
    public <V> RScoredSortedSetReactive<V> getScoredSortedSet(String name, Codec codec) {
        return new RedissonScoredSortedSetReactive<V>(codec, executorService, name);
    }

    @Override
    public RLexSortedSetReactive getLexSortedSet(String name) {
        return new RedissonLexSortedSetReactive(executorService, name);
    }

    @Override
    public RBitSetReactive getBitSet(String name) {
        return new RedissonBitSetReactive(executorService, name);
    }

    @Override
    public RScriptReactive getScript() {
        return new RedissonScriptReactive(executorService);
    }

    @Override
    public RKeysReactive getKeys() {
        return new RedissonKeysReactive(executorService);
    }

    @Override
    public Publisher<BatchResult<?>> execute() {
        return commandExecutor.reactive(new Supplier<RFuture<BatchResult<?>>>() {
            @Override
            public RFuture<BatchResult<?>> get() {
                return executorService.executeAsync(options);
            }
        });
    }

    public RBatchReactive atomic() {
        options.atomic();
        return this;
    }
    
    @Override
    public RBatchReactive syncSlaves(int slaves, long timeout, TimeUnit unit) {
        options.syncSlaves(slaves, timeout, unit);
        return this;
    }
    
    @Override
    public RBatchReactive skipResult() {
        options.skipResult();
        return this;
    }
    
    @Override
    public RBatchReactive retryAttempts(int retryAttempts) {
        options.retryAttempts(retryAttempts);
        return this;
    }
    
    @Override
    public RBatchReactive retryInterval(long retryInterval, TimeUnit unit) {
        options.retryInterval(retryInterval, unit);
        return this;
    }
    
    @Override
    public RBatchReactive timeout(long timeout, TimeUnit unit) {
        options.responseTimeout(timeout, unit);
        return this;
    }

    public void enableRedissonReferenceSupport(RedissonReactiveClient redissonReactive) {
        this.executorService.enableRedissonReferenceSupport(redissonReactive);
    }

}<|MERGE_RESOLUTION|>--- conflicted
+++ resolved
@@ -56,30 +56,14 @@
 
     private final EvictionScheduler evictionScheduler;
     private final CommandReactiveBatchService executorService;
-<<<<<<< HEAD
+    private final BatchOptions options;
     private final CommandReactiveService commandExecutor;
 
-    private long timeout;
-    private int retryAttempts;
-    private long retryInterval;
-
-    private int syncSlaves;
-    private long syncTimeout;
-    private boolean skipResult;
-    private boolean atomic;
-    
-    public RedissonBatchReactive(EvictionScheduler evictionScheduler, ConnectionManager connectionManager, CommandReactiveService commandExecutor) {
+    public RedissonBatchReactive(EvictionScheduler evictionScheduler, ConnectionManager connectionManager, CommandReactiveService commandExecutor, BatchOptions options) {
         this.evictionScheduler = evictionScheduler;
         this.executorService = new CommandReactiveBatchService(connectionManager);
         this.commandExecutor = commandExecutor;
-=======
-    private final BatchOptions options;
-    
-    public RedissonBatchReactive(EvictionScheduler evictionScheduler, ConnectionManager connectionManager, BatchOptions options) {
-        this.evictionScheduler = evictionScheduler;
-        this.executorService = new CommandReactiveBatchService(connectionManager);
         this.options = options;
->>>>>>> 3fd1015f
     }
 
     @Override
