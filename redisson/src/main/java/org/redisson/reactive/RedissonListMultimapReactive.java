--- conflicted
+++ resolved
@@ -15,13 +15,10 @@
  */
 package org.redisson.reactive;
 
-<<<<<<< HEAD
 import java.util.List;
 import java.util.function.Supplier;
 
 import org.reactivestreams.Publisher;
-=======
->>>>>>> 3456aa1d
 import org.redisson.RedissonListMultimap;
 import org.redisson.api.RList;
 import org.redisson.api.RListMultimap;
@@ -55,4 +52,4 @@
                 new RedissonListReactive<V>(instance.getCodec(), commandExecutor, list.getName()), RListReactive.class);
     }
 
-}+            }