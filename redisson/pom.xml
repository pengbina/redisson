<project xmlns="http://maven.apache.org/POM/4.0.0" xmlns:xsi="http://www.w3.org/2001/XMLSchema-instance" xsi:schemaLocation="http://maven.apache.org/POM/4.0.0 http://maven.apache.org/xsd/maven-4.0.0.xsd">
    <modelVersion>4.0.0</modelVersion>

    <parent>
        <groupId>org.redisson</groupId>
        <artifactId>redisson-parent</artifactId>
<<<<<<< HEAD
        <version>3.6.2-SNAPSHOT</version>
=======
        <version>2.11.2-SNAPSHOT</version>
>>>>>>> 9670f19b
        <relativePath>../</relativePath>
    </parent>

    <artifactId>redisson</artifactId>
    <packaging>bundle</packaging>

    <name>Redisson</name>
    <description>Redis based In-Memory Data Grid for Java</description>
    <inceptionYear>2014</inceptionYear>
    <url>http://redisson.org</url>

    <organization>
       <name>The Redisson Project</name>
       <url>http://redisson.org/</url>
    </organization>

    <profiles>
        <profile>
            <id>unit-test</id>
            <properties>
                <maven.test.skip>false</maven.test.skip>
            </properties>
        </profile>
    </profiles>

    <dependencies>
        <dependency>
            <groupId>io.netty</groupId>
            <artifactId>netty-transport-native-kqueue</artifactId>
            <scope>provided</scope>
        </dependency>
        <dependency>
            <groupId>io.netty</groupId>
            <artifactId>netty-transport-native-epoll</artifactId>
            <scope>provided</scope>
        </dependency>

        <dependency>
            <groupId>io.netty</groupId>
            <artifactId>netty-common</artifactId>
        </dependency>
        <dependency>
            <groupId>io.netty</groupId>
            <artifactId>netty-codec</artifactId>
        </dependency>
        <dependency>
            <groupId>io.netty</groupId>
            <artifactId>netty-buffer</artifactId>
        </dependency>
        <dependency>
            <groupId>io.netty</groupId>
            <artifactId>netty-transport</artifactId>
        </dependency>
        <dependency>
            <groupId>io.netty</groupId>
            <artifactId>netty-resolver-dns</artifactId>
        </dependency>
        <dependency>
            <groupId>io.netty</groupId>
            <artifactId>netty-handler</artifactId>
        </dependency>

        <dependency>
            <groupId>javax.cache</groupId>
            <artifactId>cache-api</artifactId>
            <version>1.0.0</version>
        </dependency>
        <dependency>
            <groupId>io.projectreactor</groupId>
            <artifactId>reactor-core</artifactId>
            <version>3.1.1.RELEASE</version>
        </dependency>

        <dependency>
            <groupId>org.assertj</groupId>
            <artifactId>assertj-core</artifactId>
            <version>3.8.0</version>
            <scope>test</scope>
        </dependency>
        <dependency>
            <groupId>org.awaitility</groupId>
            <artifactId>awaitility</artifactId>
            <version>3.0.0</version>
            <scope>test</scope>
        </dependency>
        <dependency>
            <groupId>junit</groupId>
            <artifactId>junit</artifactId>
            <version>4.12</version>
            <scope>test</scope>
        </dependency>
        <dependency>
            <groupId>org.slf4j</groupId>
            <artifactId>slf4j-simple</artifactId>
            <version>1.7.25</version>
            <scope>test</scope>
        </dependency>
        <dependency>
           <groupId>org.jmockit</groupId>
           <artifactId>jmockit</artifactId>
           <version>1.33</version>
           <scope>test</scope>
        </dependency>

        <dependency>
            <groupId>org.apache.tomcat.embed</groupId>
            <artifactId>tomcat-embed-core</artifactId>
            <version>8.0.48</version>
            <scope>test</scope>
        </dependency>
        <dependency>
            <groupId>org.apache.tomcat.embed</groupId>
            <artifactId>tomcat-embed-logging-juli</artifactId>
            <version>8.0.48</version>
            <scope>test</scope>
        </dependency>
        <dependency>
            <groupId>org.apache.tomcat.embed</groupId>
            <artifactId>tomcat-embed-jasper</artifactId>
            <version>8.0.48</version>
            <scope>test</scope>
        </dependency>
        <dependency>
            <groupId>org.apache.tomcat</groupId>
            <artifactId>tomcat-jasper</artifactId>
            <version>8.0.48</version>
            <scope>test</scope>
        </dependency>
        <dependency>
            <groupId>org.apache.httpcomponents</groupId>
            <artifactId>fluent-hc</artifactId>
            <version>4.5.5</version>
            <scope>test</scope>
        </dependency>
        <dependency>
            <groupId>org.springframework</groupId>
            <artifactId>spring-web</artifactId>
            <version>[3.1,)</version>
            <scope>test</scope>
        </dependency>

        <dependency>
            <groupId>net.jpountz.lz4</groupId>
            <artifactId>lz4</artifactId>
            <version>1.3.0</version>
            <scope>provided</scope>
            <optional>true</optional>
        </dependency>
        <dependency>
            <groupId>org.msgpack</groupId>
            <artifactId>jackson-dataformat-msgpack</artifactId>
            <version>0.8.14</version>
            <scope>provided</scope>
            <optional>true</optional>
        </dependency>
        <dependency>
            <groupId>de.ruedigermoeller</groupId>
            <artifactId>fst</artifactId>
            <version>2.54</version>
            <scope>provided</scope>
            <optional>true</optional>
        </dependency>
        <dependency>
            <groupId>com.esotericsoftware</groupId>
            <artifactId>kryo</artifactId>
            <version>4.0.1</version>
            <scope>provided</scope>
            <optional>true</optional>
        </dependency>
        <dependency>
            <groupId>org.slf4j</groupId>
            <artifactId>slf4j-api</artifactId>
            <version>1.7.25</version>
        </dependency>

        <dependency>
            <groupId>com.fasterxml.jackson.dataformat</groupId>
            <artifactId>jackson-dataformat-yaml</artifactId>
            <version>2.7.9</version>
        </dependency>
        <dependency>
            <groupId>com.fasterxml.jackson.core</groupId>
            <artifactId>jackson-core</artifactId>
            <version>2.7.9</version>
        </dependency>
        <dependency>
            <groupId>com.fasterxml.jackson.core</groupId>
            <artifactId>jackson-databind</artifactId>
            <version>2.7.9.2</version>
        </dependency>

        <dependency>
            <groupId>com.fasterxml.jackson.dataformat</groupId>
            <artifactId>jackson-dataformat-ion</artifactId>
            <version>2.8.9</version>
            <scope>provided</scope>
            <optional>true</optional>
        </dependency>
        <dependency>
            <groupId>com.fasterxml.jackson.dataformat</groupId>
            <artifactId>jackson-dataformat-cbor</artifactId>
            <version>2.7.9</version>
            <scope>provided</scope>
            <optional>true</optional>
        </dependency>
        <dependency>
            <groupId>com.fasterxml.jackson.dataformat</groupId>
            <artifactId>jackson-dataformat-smile</artifactId>
            <version>2.7.9</version>
            <scope>provided</scope>
            <optional>true</optional>
        </dependency>
        <dependency>
            <groupId>com.fasterxml.jackson.dataformat</groupId>
            <artifactId>jackson-dataformat-avro</artifactId>
            <version>2.7.9</version>
            <scope>provided</scope>
            <optional>true</optional>
        </dependency>
        <dependency>
            <groupId>net.bytebuddy</groupId>
            <artifactId>byte-buddy</artifactId>
            <version>1.7.10</version>
        </dependency>
        <dependency>
            <groupId>org.jodd</groupId>
            <artifactId>jodd-bean</artifactId>
            <version>3.7.1</version>
        </dependency>
        <dependency>
            <groupId>org.springframework</groupId>
            <artifactId>spring-context</artifactId>
            <version>[3.1,)</version>
            <scope>provided</scope>
            <optional>true</optional>
        </dependency>
        <dependency>
            <groupId>org.springframework</groupId>
            <artifactId>spring-context-support</artifactId>
            <version>[3.1,)</version>
            <scope>provided</scope>
            <optional>true</optional>
        </dependency>
        <dependency>
            <groupId>org.springframework</groupId>
            <artifactId>spring-tx</artifactId>
            <version>[3.1,5.0)</version>
            <scope>provided</scope>
            <optional>true</optional>
        </dependency>
        <dependency>
            <groupId>org.springframework.session</groupId>
            <artifactId>spring-session-core</artifactId>
            <version>[2.0.0,)</version>
            <scope>provided</scope>
            <optional>true</optional>
        </dependency>
        <dependency>
            <groupId>org.springframework.boot</groupId>
            <artifactId>spring-boot-actuator</artifactId>
            <version>[1.4,)</version>
            <scope>provided</scope>
            <optional>true</optional>
        </dependency>
    </dependencies>

    <build>
        <plugins>

               <plugin>
         	<groupId>org.apache.maven.plugins</groupId>
         	<artifactId>maven-jar-plugin</artifactId>
         	<version>3.0.2</version>
         	<executions>
                   <execution>
                     <goals>
                       <goal>test-jar</goal>
                     </goals>
                   </execution>
         	</executions>
               </plugin>

            <plugin>
         	<groupId>org.apache.maven.plugins</groupId>
         	<artifactId>maven-source-plugin</artifactId>
         	<version>3.0.1</version>
         	<executions>
                   <execution>
                     <id>attach-sources</id>
                     <goals>
         	      <goal>jar-no-fork</goal>
                     </goals>
                   </execution>
         	</executions>
            </plugin>

            <plugin>
         	<groupId>org.apache.maven.plugins</groupId>
         	<artifactId>maven-javadoc-plugin</artifactId>
         	<version>3.0.0</version>
         	<executions>
                   <execution>
                     <id>attach-javadocs</id>
                     <goals>
                         <goal>jar</goal>
                     </goals>
<!--
                     <configuration>
                         <additionalparam>-Xdoclint:none</additionalparam>
                     </configuration>
-->
                   </execution>
         	</executions>
            </plugin>

            <plugin>
                <groupId>org.codehaus.mojo</groupId>
                <artifactId>versions-maven-plugin</artifactId>
                <version>2.2</version>
            </plugin>

            <plugin>
                <groupId>org.apache.maven.plugins</groupId>
                <artifactId>maven-release-plugin</artifactId>
                <version>2.5.3</version>
            </plugin>

            <plugin>
                <groupId>org.apache.maven.plugins</groupId>
                <artifactId>maven-eclipse-plugin</artifactId>
                <version>2.10</version>
                <configuration>
                    <downloadSources>true</downloadSources>
                    <forceRecheck>true</forceRecheck>
                </configuration>
            </plugin>

            <plugin>
                <groupId>org.apache.maven.plugins</groupId>
                <artifactId>maven-pmd-plugin</artifactId>
                <version>3.6</version>
                <executions>
                    <execution>
                        <phase>verify</phase>
                        <goals>
                            <goal>pmd</goal>
                            <goal>cpd</goal>
                        </goals>
                    </execution>
                </executions>
                <configuration>
                    <linkXref>true</linkXref>
                    <minimumTokens>100</minimumTokens>
                    <targetJdk>${source.version}</targetJdk>
                    <verbose>true</verbose>
                </configuration>
            </plugin>

            <plugin>
                <groupId>org.apache.maven.plugins</groupId>
                <artifactId>maven-checkstyle-plugin</artifactId>
                <version>2.17</version>
                <executions>
                    <execution>
                        <phase>verify</phase>
                        <goals>
                            <goal>checkstyle</goal>
                        </goals>
                    </execution>
                </executions>
                <configuration>
                    <consoleOutput>true</consoleOutput>
                    <enableRSS>false</enableRSS>
                    <configLocation>/checkstyle.xml</configLocation>
                </configuration>
            </plugin>

            <plugin>
                <artifactId>maven-compiler-plugin</artifactId>
                <version>3.6.1</version>
                <configuration>
                    <source>${source.version}</source>
                    <target>${source.version}</target>
                    <optimize>true</optimize>
                    <showDeprecations>true</showDeprecations>
                </configuration>
                <executions>
                    <execution>
                        <id>default-testCompile</id>
                        <phase>process-test-sources</phase>
                        <goals>
                            <goal>testCompile</goal>
                        </goals>
                        <configuration>
                            <fork>true</fork>
                            <source>${test.source.version}</source>
                            <target>${test.source.version}</target>
                        </configuration>
                    </execution>
                </executions>
            </plugin>

            <plugin>
                <groupId>org.apache.maven.plugins</groupId>
                <artifactId>maven-surefire-plugin</artifactId>
                <version>2.19.1</version>
                <configuration>
                    <properties>
                        <property>
                            <name>listener</name>
                            <value>org.redisson.RedissonTestRunListener</value>
                        </property>
                    </properties>
                </configuration>
            </plugin>

            <plugin>
                <groupId>org.apache.felix</groupId>
                <artifactId>maven-bundle-plugin</artifactId>
                <version>3.2.0</version>
                <extensions>true</extensions>
                <configuration>
                    <instructions>
                        <Bundle-SymbolicName>${project.artifactId}</Bundle-SymbolicName>
                        <DynamicImport-Package>*</DynamicImport-Package>
                    </instructions>
                </configuration>
            </plugin>

            <plugin>
                <groupId>com.mycila</groupId>
                <artifactId>license-maven-plugin</artifactId>
                <version>2.11</version>
                <configuration>
                    <basedir>${basedir}</basedir>
                    <header>${basedir}/../header.txt</header>
                    <quiet>false</quiet>
                    <failIfMissing>true</failIfMissing>
                    <aggregate>false</aggregate>
                    <includes>
                        <include>src/main/java/org/redisson/</include>
                    </includes>
                    <excludes>
                        <exclude>target/**</exclude>
                    </excludes>
                    <useDefaultExcludes>true</useDefaultExcludes>
                    <mapping>
                        <java>JAVADOC_STYLE</java>
                        <xsd>XML_STYLE</xsd>
                    </mapping>
                    <strictCheck>true</strictCheck>
                    <useDefaultMapping>true</useDefaultMapping>
                    <encoding>UTF-8</encoding>
                </configuration>
                <executions>
                    <execution>
                        <goals>
                            <goal>check</goal>
                        </goals>
                    </execution>
                </executions>
            </plugin>
        </plugins>
    </build>

</project><|MERGE_RESOLUTION|>--- conflicted
+++ resolved
@@ -4,11 +4,7 @@
     <parent>
         <groupId>org.redisson</groupId>
         <artifactId>redisson-parent</artifactId>
-<<<<<<< HEAD
         <version>3.6.2-SNAPSHOT</version>
-=======
-        <version>2.11.2-SNAPSHOT</version>
->>>>>>> 9670f19b
         <relativePath>../</relativePath>
     </parent>
 
